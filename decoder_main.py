--- conflicted
+++ resolved
@@ -28,11 +28,7 @@
 
 
 def load_encoder(model_choice, num_classes, from_pretrained=None):
-<<<<<<< HEAD
-    print(f"Loading encoder: {model_choice}, from_pretrained {from_pretrained}")
-=======
     print(f"Loading encoder: {model_choice}, from_pretrained: {from_pretrained}")
->>>>>>> bd996b5d
     if model_choice == "xnorm":
         roberta = RobertaModel.from_pretrained(text_checkpoint)
         hubert = HubertModel.from_pretrained(audio_checkpoint)
