--- conflicted
+++ resolved
@@ -7,49 +7,12 @@
 from models_other.audio_text_model import ATmodel
 from custom_datasets import IEMOCAPDataset
 
-<<<<<<< HEAD
 from utils import get_iemocap_data_loaders, collate_fn_raw, MetricsLogger, EarlyStopping
 
 from sklearn.metrics import f1_score
 
 
 MODEL = "mbt"
-=======
-from utils import get_iemocap_data_loaders, collate_fn_raw
-
-
-class EarlyStopping:
-    def __init__(
-        self,
-        patience=5,
-        min_delta=0.001,
-        checkpoint_path="best_model.pth",
-        verbose=True,
-    ):
-        self.patience = patience
-        self.min_delta = min_delta
-        self.checkpoint_path = checkpoint_path
-        self.verbose = verbose
-        self.counter = 0
-        self.best_score = None
-        self.early_stop = False
-
-    def __call__(self, val_acc, model):
-        if self.best_score is None or val_acc > self.best_score + self.min_delta:
-            self.best_score = val_acc
-            self.counter = 0
-            torch.save(model.state_dict(), self.checkpoint_path)
-            if self.verbose:
-                print(
-                    f"Validation accuracy improved. Saving model to {self.checkpoint_path}"
-                )
-        else:
-            self.counter += 1
-            if self.verbose:
-                print(f"EarlyStopping counter: {self.counter} out of {self.patience}")
-            if self.counter >= self.patience:
-                self.early_stop = True
->>>>>>> 6bba5f26
 
 
 def parse_options():
@@ -87,11 +50,31 @@
 #             "facebook/hubert-base-ls960"
 #         )
 #         tokenizer = RobertaTokenizer.from_pretrained("roberta-base")
+# def collate_fn(batch):
+#     if "audio_emb" in batch[0]:
+#         audio = torch.stack([item["audio_emb"] for item in batch])
+#         text = torch.stack([item["text_emb"] for item in batch])
+#         labels = torch.stack([item["label"] for item in batch])
+#         return audio, text, labels, None
+#     else:
+#         processor = Wav2Vec2FeatureExtractor.from_pretrained(
+#             "facebook/hubert-base-ls960"
+#         )
+#         tokenizer = RobertaTokenizer.from_pretrained("roberta-base")
 
 #         audio = [item["audio_array"] for item in batch]
 #         text = [item["text"] for item in batch]
 #         labels = torch.tensor([item["label"] for item in batch])
-
+#         audio = [item["audio_array"] for item in batch]
+#         text = [item["text"] for item in batch]
+#         labels = torch.tensor([item["label"] for item in batch])
+
+#         audio_inputs = processor(
+#             audio, return_tensors="pt", padding=True, sampling_rate=16000
+#         )
+#         text_inputs = tokenizer(
+#             text, return_tensors="pt", padding=True, truncation=True
+#         )
 #         audio_inputs = processor(
 #             audio, return_tensors="pt", padding=True, sampling_rate=16000
 #         )
@@ -105,6 +88,12 @@
 #             labels,
 #             text_inputs.attention_mask,
 #         )
+#         return (
+#             audio_inputs.input_values,
+#             text_inputs.input_ids,
+#             labels,
+#             text_inputs.attention_mask,
+#         )
 
 
 def train_one_epoch(loader, model, optimizer, loss_fn, device, precomputed):
@@ -118,18 +107,17 @@
         t = batch["text_inputs"].input_ids
         l = batch["labels"]
 
-<<<<<<< HEAD
-=======
     for batch in loader:
         a = batch["audio_inputs"].input_values
         t = batch["text_inputs"].input_ids
         l = batch["labels"]
 
->>>>>>> 6bba5f26
         a, t, l = a.to(device), t.to(device), l.to(device)
         # mask = mask.to(device) if mask is not None else None
+        # mask = mask.to(device) if mask is not None else None
 
         optimizer.zero_grad()
+        logits = model(a, t, None)
         logits = model(a, t, None)
         loss = loss_fn(logits, l)
         loss.backward()
@@ -159,7 +147,14 @@
             t = batch["text_inputs"].input_ids
             l = batch["labels"]
 
+        for batch in loader:
+            a = batch["audio_inputs"].input_values
+            t = batch["text_inputs"].input_ids
+            l = batch["labels"]
+
             a, t, l = a.to(device), t.to(device), l.to(device)
+            # mask = mask.to(device) if mask is not None else None
+            logits = model(a, t, None)
             # mask = mask.to(device) if mask is not None else None
             logits = model(a, t, None)
             loss = loss_fn(logits, l)
@@ -175,10 +170,7 @@
 
     return total_loss / len(loader), (total_correct / total_samples) * 100, f1
 
-<<<<<<< HEAD
-
-=======
->>>>>>> 6bba5f26
+
 def train_test(args):
     processor = Wav2Vec2FeatureExtractor.from_pretrained("facebook/hubert-base-ls960")
     tokenizer = RobertaTokenizer.from_pretrained("roberta-base")
@@ -186,21 +178,10 @@
     trainloader, valloader, testloader = get_iemocap_data_loaders(
         path="./iemocap",
         precomputed=False,
-<<<<<<< HEAD
         batch_size=args.batch_size,
         num_workers=0,
         collate_fn=lambda b: collate_fn_raw(b, tokenizer, processor),
     )
-=======
-        batch_size=16,
-        num_workers=0,
-        collate_fn=lambda b: collate_fn_raw(b, tokenizer, processor),
-    )
-
-    emotion_labels = ["angry", "frustrated", "happy", "sad", "neutral"]
-
-    num_classes = len(emotion_labels)
->>>>>>> 6bba5f26
 
     emotion_labels = ["angry", "frustrated", "happy", "sad", "neutral"]
 
@@ -208,9 +189,12 @@
 
     model = ATmodel(
         num_classes=num_classes, num_latents=args.num_latent, dim=args.adapter_dim
-    )
+        num_classes=num_classes, num_latents=args.num_latent, dim=args.adapter_dim
+    )
+
 
     model.to(args.device)
+
 
     print(
         "\t Model Loaded | Trainable Params:",
@@ -219,24 +203,16 @@
 
     optimizer = torch.optim.Adam(model.parameters(), lr=args.lr)
     loss_fn = nn.CrossEntropyLoss()
-<<<<<<< HEAD
     early_stopper = EarlyStopping(name=MODEL, model=model, patience=10)
 
     logger = MetricsLogger(save_path=f"./results/{MODEL}_training_metrics.json")
-=======
-    early_stopper = EarlyStopping(patience=5, checkpoint_path="best_model.pth")
->>>>>>> 6bba5f26
 
     best_acc = 0
     for epoch in range(args.num_epochs):
         train_loss, train_acc, train_f1 = train_one_epoch(
             trainloader, model, optimizer, loss_fn, args.device, args.precomputed
         )
-<<<<<<< HEAD
         val_loss, val_acc, val_f1 = val_one_epoch(
-=======
-        val_loss, val_acc = val_one_epoch(
->>>>>>> 6bba5f26
             valloader, model, loss_fn, args.device, args.precomputed
         )
 
@@ -253,12 +229,17 @@
             print("Early stopping triggered. Stopping training.")
             break
 
+
+        early_stopper(val_acc, model)
+        if early_stopper.early_stop:
+            print("Early stopping triggered. Stopping training.")
+            break
+
         best_acc = max(best_acc, val_acc)
 
     print("\nBest Validation Accuracy:", round(best_acc, 2), "%")
 
     # Load best model for evaluation
-<<<<<<< HEAD
     model.load_state_dict(
         torch.load(f"./results/{MODEL}_checkpoint.pth")
     )  # ./results/{encoder_choice}_checkpoint.pth
@@ -269,12 +250,6 @@
     logger.log_test(final_test_loss, final_test_acc, final_test_f1)
     logger.save()
 
-=======
-    model.load_state_dict(torch.load("best_model.pth"))
-    final_test_loss, final_test_acc = val_one_epoch(
-        testloader, model, loss_fn, args.device, args.precomputed
-    )
->>>>>>> 6bba5f26
     print(f"Final Test Accuracy (Best Model): {final_test_acc:.2f}%")
 
 
